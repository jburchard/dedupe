--- conflicted
+++ resolved
@@ -198,22 +198,20 @@
 
   def test_hierarchical(self):
     hierarchical = dedupe.clustering.cluster
-<<<<<<< HEAD
-    assert hierarchical(self.dupes, 1) == []
+    assert hierarchical(self.dupes, 1) == [(set([10, 11]), 
+                                            0.89999997615814209)]
+
     assert hierarchical(self.dupes, 0.5) == [(set([1, 2, 3]), 
                                               0.79000002145767212), 
                                              (set([4, 5]), 
-                                              0.72000002861022949)]
+                                              0.72000002861022949), 
+                                             (set([10, 11]), 
+                                              0.89999997615814209)]
+
     assert hierarchical(self.dupes, 0) == [(set([1, 2, 3, 4, 5]), 
-                                            0.41371223982064087)]
-=======
-    assert hierarchical(self.dupes, 1) == [set([10,11])]
-    assert hierarchical(self.dupes, 0.5) == [set([1, 2, 3]), 
-                                             set([4,5]),
-                                             set([10,11])]
-    assert hierarchical(self.dupes, 0) == [set([1, 2, 3, 4, 5]),
-                                             set([10,11])]
->>>>>>> 165b5645
+                                            0.41371223982064087),
+                                             (set([10, 11]), 
+                                              0.89999997615814209)]
     assert hierarchical(self.str_dupes, 1) == []
     assert zip(*hierarchical(self.str_dupes, 0.5))[0] == (set(['1', '2', '3']), 
                                                           set(['4','5']))
