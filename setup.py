--- conflicted
+++ resolved
@@ -5,13 +5,6 @@
     from setuptools import setup, Extension
 except ImportError :
     raise ImportError("setuptools module required, please go to https://pypi.python.org/pypi/setuptools and follow the instructions for installing setuptools")
-import sys
-
-if sys.platform == 'win32' :
-    numpy_extension_library = []
-else :
-    numpy_extension_library = ['m']
-
 
 
 # from Michael Hoffman's http://www.ebi.ac.uk/~hoffman/software/sunflower/
@@ -39,46 +32,13 @@
     packages=['dedupe', 'dedupe.distance'],
     ext_modules=[NumpyExtension('dedupe.distance.affinegap', ['src/affinegap.c']),
                  Extension('dedupe.distance.jaccard', ['src/jaccard.c']),
-<<<<<<< HEAD
                  NumpyExtension('dedupe.distance.haversine', ['src/haversine.c'], libraries=['m']),
                  NumpyExtension('dedupe.distance.cosine', ['src/cosine.c'], libraries=['m']),
                  NumpyExtension('dedupe.lr', sources=['src/lr.c'])],
-=======
-                 NumpyExtension('dedupe.distance.haversine', 
-                                ['src/haversine.c'], 
-                                libraries = numpy_extension_library),
-                 NumpyExtension('dedupe.distance.cosine', 
-                                ['src/cosine.c'], 
-                                libraries=numpy_extension_library),
-                 NumpyExtension('dedupe.lr', sources=['src/lr.c']),
-                 Extension('dedupe.mekano.atomvector', 
-                           sources=['dedupe/mekano/atomvector.cpp',
-                                    'dedupe/mekano/CUtils.cpp'],
-                           include_dirs=['dedupe/mekano', '.'],
-                           language='c++'),
-                 Extension('dedupe.mekano.atomvectorstore', 
-                           sources=['dedupe/mekano/atomvectorstore.cpp',
-                                    'dedupe/mekano/CUtils.cpp'],
-                           include_dirs=['dedupe/mekano', '.'],
-                           language='c++'),
-                 Extension('dedupe.mekano.corpusstats', 
-                           sources=['dedupe/mekano/corpusstats.cpp'],
-                           include_dirs=['dedupe/mekano', '.'],
-                           language='c++'),
-                 Extension('dedupe.mekano.invidx', 
-                           sources=['dedupe/mekano/invidx.cpp',
-                                    'dedupe/mekano/CUtils.cpp'],
-                           include_dirs=['dedupe/mekano', '.'],
-                           language='c++'),
-                 Extension('dedupe.mekano.weightvectors', 
-                           sources=['dedupe/mekano/weightvectors.cpp'],
-                           include_dirs=['dedupe/mekano', '.'],
-                           language='c++')],
->>>>>>> 49ff4d85
 
                  
 
     license='The MIT License: http://www.opensource.org/licenses/mit-license.php',
     install_requires=['numpy', 'fastcluster', 'hcluster', 'networkx'],
     long_description=open('README.md').read(),
-    )
+    )