--- conflicted
+++ resolved
@@ -9,19 +9,15 @@
 import multiprocessing
 import Queue
 import numpy
+import time
 
 import lr
-<<<<<<< HEAD
 
 def grouper(iterable, n, fillvalue=None):
     "Collect data into fixed-length chunks or blocks"
     # grouper('ABCDEFG', 3, 'x') --> ABC DEF Gxx
     args = [iter(iterable)] * n
     return itertools.izip_longest(fillvalue=fillvalue, *args)
-=======
-from dedupe.distance.affinegap import normalizedAffineGapDistance as stringDistance
-from dedupe.datamodel import DataModel
->>>>>>> e7580705
 
 def randomPairs(n_records, sample_size, zero_indexed=True):
     """
@@ -104,15 +100,12 @@
     field_distances = numpy.fromiter((compare(record_pair[0][field],
                                               record_pair[1][field]) 
                                       for record_pair in record_pairs 
-<<<<<<< HEAD
-                                      for field, compare in field_comparators
+                                      for field, compare in data_model.field_comparators
                                       if record_pair), 
-=======
-                                      for field, compare in data_model.field_comparators), 
->>>>>>> e7580705
                                      'f4')
 
-    field_distances = field_distances.reshape(-1,len(data_model.field_comparators))
+    field_distances = field_distances.reshape(-1,
+                                              len(data_model.field_comparators))
 
     for cat_index, length in data_model.categorical_indices :
         different_sources = field_distances[:, cat_index][...,None] == numpy.arange(2, length)[None,...]
@@ -186,51 +179,21 @@
                            for pair_id, score in itertools.izip(ids, scores) 
                            if score > self.threshold)
 
-<<<<<<< HEAD
+        filtered_scores = list(filtered_scores)
 
         scored_pairs = numpy.fromiter(filtered_scores,
                                       dtype=self.dtype)
 
-
         return scored_pairs
 
-def scoreDuplicates(records, id_type, data_model, pool, threshold=0):
+def scoreDuplicates(records, data_model, pool, threshold=0):
+
+    id_type, records = idType(records)
     
     score_dtype = [('pairs', id_type, 2), ('score', 'f4', 1)]
-=======
-def scoreDuplicates(ids, records, id_type, data_model, threshold=None):
-    score_dtype = numpy.dtype([('pairs', id_type, 2), ('score', 'f4', 1)])
-    scored_pairs = numpy.zeros(0, dtype=score_dtype)
-
-    complete = False
-    chunk_size = 5000
-    i = 1
-    while not complete:
-        id_slice = list(itertools.islice(ids, 0, chunk_size))
-        can_slice = list(itertools.islice(records, 0, chunk_size))
-
-        field_distances = fieldDistances(can_slice, data_model)
-        duplicate_scores = scorePairs(field_distances, data_model)
-
-        scored_pairs = numpy.append(scored_pairs,
-                                    numpy.array(zip(id_slice,
-                                                    duplicate_scores),
-                                                dtype=score_dtype)[duplicate_scores > threshold], 
-                                    axis=0)
-
-        i += 1
-        if len(field_distances) < chunk_size:
-            complete = True
-            logging.info('num chunks %d' % i)
-
-    logging.info('all scores %d' % scored_pairs.shape)
-    scored_pairs = numpy.unique(scored_pairs)
-    logging.info('unique scores %d' % scored_pairs.shape)
->>>>>>> e7580705
 
     scored_pairs = numpy.empty((0,), dtype=score_dtype)
 
-<<<<<<< HEAD
     record_chunks = grouper(records, 1000000)
 
     scoring_function = ScoringFunction(data_model, 
@@ -238,27 +201,13 @@
                                        score_dtype)
 
     score_queue = multiprocessing.Queue()
-
-=======
-def split(iterable):
-    it = iter(iterable)
-    q = [collections.deque([x]) for x in it.next()] 
-    def proj(qi):
-        while True:
-            if not qi:
-                for qj, xj in zip(q, it.next()):
-                    qj.append(xj)
-            yield qi.popleft()
-    for qi in q:
-        yield proj(qi)
->>>>>>> e7580705
 
     results = [pool.apply_async(scoring_function,
                                (chunk,),
                                callback=score_queue.put)
                for chunk in record_chunks] 
 
-    while True :
+    while not all([r.ready() for r in results]) :
         try :
             # equivalent to numpy.union1d(a,b)
             # http://stackoverflow.com/questions/12427146/combine-two-arrays-and-sort
@@ -271,36 +220,27 @@
                             out=flag[1:])
             scored_pairs[flag]
 
-<<<<<<< HEAD
         except Queue.Empty :
-            break
-        
+            pass
+
     score_queue.close()
-=======
-    def __init__(self, d):
-        self._d = dict(d)
->>>>>>> e7580705
-
-    for r in results :
-        r.wait()
-
-
+            
     return scored_pairs
 
-def blockedPairs(blocks) :
-    combinations = itertools.combinations
-    for block in blocks :
-        for pair in combinations(block.iteritems(), 2) :
-            yield pair
+def idType(records) :
+    peek = records.next()
+    id_type = type(peek[0][0])
+    if id_type is str :
+        id_type = (str, len(peek[0][0]) + 5)
+
+    return numpy.dtype(id_type), itertools.chain([peek], records)
+
+
+
 
 class frozendict(dict):
     def _blocked_attribute(obj):
         raise AttributeError, "A frozendict cannot be modified."
-
-    _blocked_attribute = property(_blocked_attribute)
-
-    __delitem__ = __setitem__ = clear = _blocked_attribute
-    pop = popitem = setdefault = update = _blocked_attribute
 
     def __new__(cls, *args):
         new = dict.__new__(cls)
@@ -314,13 +254,8 @@
         try:
             return self._cached_hash
         except AttributeError:
-<<<<<<< HEAD
             h = self._cached_hash = hash(tuple(sorted(self.items())))
             return h
 
     def __repr__(self):
         return "frozendict(%s)" % dict.__repr__(self)
-=======
-            h = self._cached_hash = hash(frozenset(self._d.iteritems()))
-            return h
->>>>>>> e7580705
