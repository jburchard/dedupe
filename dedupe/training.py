--- conflicted
+++ resolved
@@ -264,19 +264,12 @@
     cover = {}
         
     for predicate in predicates :
-<<<<<<< HEAD
         match = {i for i, (record_1, record_2)
                  in enumerate(pairs)
                  if (set(predicate(record_1)) &
-                     set(predicate(record_2)))}
+                     set(predicate(record_2, target=True)))}
         if match:
             cover[predicate] = match
-=======
-        cover[predicate] = {i for i, (record_1, record_2)
-                            in enumerate(pairs)
-                            if (set(predicate(record_1)) &
-                                set(predicate(record_2, target=True)))}
->>>>>>> 2e2afd8f
 
     return cover
 
@@ -355,6 +348,8 @@
                             ordered_predicates -= {(sort_key(c_pred), c_pred)}
                             candidates.remove((c_match, c_pred))
 
+    print(len(dominants))
+
         
     return dominants
 
@@ -382,7 +377,7 @@
     foo = {}
 
     ordered_predicates = sorted(match_cover, key=len, reverse=True)
-    print(len(ordered_predicates))
+    print('starting_with', len(ordered_predicates))
 
     
     dominants = {}
@@ -395,7 +390,7 @@
                    for pred in ordered_predicates[i:]):
             dominants[candidate] = match
 
-    print(len(dominants))
+    print('remaining', len(dominants))
     dominants = {}
 
 
@@ -488,11 +483,11 @@
         it = datrie.Iterator(state)
         element = ''
         while it.next():
-            print(it.data())
-            print(dir(it))
-            node = it.key()
-            print(self._decode(node))
-
+            node = self._decode(it.key())
+            if aset.issuperset(node):
+                yield node
+                print(node)
+            
             
 
 
